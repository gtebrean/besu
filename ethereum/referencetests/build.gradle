/*
 * Copyright ConsenSys AG.
 *
 * Licensed under the Apache License, Version 2.0 (the "License"); you may not use this file except in compliance with
 * the License. You may obtain a copy of the License at
 *
 * http://www.apache.org/licenses/LICENSE-2.0
 *
 * Unless required by applicable law or agreed to in writing, software distributed under the License is distributed on
 * an "AS IS" BASIS, WITHOUT WARRANTIES OR CONDITIONS OF ANY KIND, either express or implied. See the License for the
 * specific language governing permissions and limitations under the License.
 *
 * SPDX-License-Identifier: Apache-2.0
 */

configurations {
  // we need this because referenceTestImplementation defaults to 'canBeResolved=false'.
  tarConfig.extendsFrom referenceTestImplementation
  tarConfig {
    canBeResolved = true
    canBeConsumed = false
  }
}

def blockchainReferenceTests = tasks.register("blockchainReferenceTests")  {
  final referenceTestsPath = 'src/reference-test/external-resources/BlockchainTests'
  final generatedTestsPath = "$buildDir/generated/sources/reference-test/$name/java"
  inputs.files fileTree(referenceTestsPath),
    fileTree(generatedTestsPath)
  outputs.files generatedTestsPath
  generateTestFiles(
    fileTree(referenceTestsPath),
    file("src/reference-test/templates/BlockchainReferenceTest.java.template"),
    "BlockchainTests",
    "$generatedTestsPath/org/hyperledger/besu/ethereum/vm/blockchain",
    "BlockchainReferenceTest",
    ("BlockchainTests/InvalidBlocks/bcExpectSection") // exclude test for test filling tool
    )
}

def eipBlockchainReferenceTests = tasks.register("eipBlockchainReferenceTests")  {
  final referenceTestsPath = 'src/reference-test/external-resources/EIPTests/BlockchainTests'
  final generatedTestsPath = "$buildDir/generated/sources/reference-test/$name/java"
  inputs.files fileTree(referenceTestsPath),
    fileTree(generatedTestsPath)
  outputs.files generatedTestsPath
  generateTestFiles(
    fileTree(referenceTestsPath),
    file("src/reference-test/templates/BlockchainReferenceTest.java.template"),
    "EIPTests${File.separatorChar}BlockchainTests",
    "$generatedTestsPath/org/hyperledger/besu/ethereum/vm/eip",
    "EIPBlockchainReferenceTest",
    )
}

def eipStateReferenceTests = tasks.register("eipStateReferenceTests")  {
  final referenceTestsPath = 'src/reference-test/external-resources/EIPTests/StateTests'
  final generatedTestsPath = "$buildDir/generated/sources/reference-test/$name/java"
  inputs.files fileTree(referenceTestsPath),
    fileTree(generatedTestsPath)
  outputs.files generatedTestsPath
  generateTestFiles(
    fileTree(referenceTestsPath),
    file("src/reference-test/templates/GeneralStateReferenceTest.java.template"),
    "EIPTests${File.separatorChar}StateTests",
    "$generatedTestsPath/org/hyperledger/besu/ethereum/vm/eip",
    "EIPStateReferenceTest",
    )
}

def executionSpecTests = tasks.register("executionSpecTests") {
  final referenceTestsPath = "$buildDir/execution-spec-tests/"
  final generatedTestsPath = "$buildDir/generated/sources/reference-test/$name/java"
  def tarPath = configurations.tarConfig.files.find{ it.name.startsWith('execution-spec-tests')}

  copy {
    from tarTree(tarPath)
    into "$referenceTestsPath"
  }

  inputs.files fileTree(referenceTestsPath), fileTree(generatedTestsPath)
  outputs.files generatedTestsPath
  // generate blockchain_tests:
  generateTestFiles(
    fileTree(referenceTestsPath + "/fixtures/blockchain_tests"),
    file("src/reference-test/templates/ExecutionSpecTest.java.template"),
    "fixtures",
    "$generatedTestsPath/org/hyperledger/besu/ethereum/vm/executionspec",
    "ExecutionSpecBlockchainTest"
    )

  // generate state_tests:
  generateTestFiles(
    fileTree(referenceTestsPath + "/fixtures/state_tests"),
    file("src/reference-test/templates/ExecutionSpecStateTest.java.template"),
    "fixtures",
    "$generatedTestsPath/org/hyperledger/besu/ethereum/vm/executionspec",
    "ExecutionSpecStateTest"
    )
}

def generalstateReferenceTests = tasks.register("generalstateReferenceTests")  {
  final referenceTestsPath = "src/reference-test/external-resources/GeneralStateTests"
  final generatedTestsPath = "$buildDir/generated/sources/reference-test/$name/java"
  inputs.files fileTree(referenceTestsPath),
    fileTree(generatedTestsPath)
  outputs.files generatedTestsPath
  generateTestFiles(
    fileTree(referenceTestsPath),
    file("src/reference-test/templates/GeneralStateReferenceTest.java.template"),
    "GeneralStateTests",
    "$generatedTestsPath/org/hyperledger/besu/ethereum/vm/generalstate",
    "GeneralStateReferenceTest"
    )
}

def generalstateRegressionReferenceTests = tasks.register("generalstateRegressionReferenceTests") {
  final referenceTestsPath = "src/reference-test/resources/regressions/generalstate"
  final generatedTestsPath = "$buildDir/generated/sources/reference-test/$name/java"
  inputs.files fileTree(referenceTestsPath),
    fileTree(generatedTestsPath)
  outputs.files generatedTestsPath
  generateTestFiles(
    fileTree(referenceTestsPath),
    file("src/reference-test/templates/GeneralStateReferenceTest.java.template"),
    "regressions",
    "$generatedTestsPath/org/hyperledger/besu/ethereum/vm/generalstate",
    "GeneralStateRegressionReferenceTest"
    )
}

sourceSets {
  referenceTest {
    java {
      compileClasspath += main.output
      runtimeClasspath += main.output
      srcDirs "src/reference-test/java",
        blockchainReferenceTests,
        eipBlockchainReferenceTests,
        eipStateReferenceTests,
        executionSpecTests,
        generalstateReferenceTests,
        generalstateRegressionReferenceTests
    }
    resources {
      srcDirs 'src/reference-test/resources',
        'src/reference-test/external-resources',
        'src/reference-test/templates',
        'build/execution-spec-tests/'
    }
  }
}

dependencies {
  implementation project(':config')
  implementation project(':crypto:algorithms')
  implementation project(':datatypes')
  implementation project(':ethereum:core')
  implementation project(':metrics:core')
  implementation project(':util')
  implementation project(path: ':ethereum:core', configuration: 'testSupportArtifacts')
  implementation project(':ethereum:rlp')
  implementation project(':evm')
  implementation project(':services:kvstore')

  implementation 'io.tmio:tuweni-rlp'
  implementation 'com.fasterxml.jackson.core:jackson-databind'
  implementation 'com.google.guava:guava'

  referenceTestImplementation project(path: ':config')
  referenceTestImplementation project(path: ':datatypes')
  referenceTestImplementation project(path: ':ethereum:core')
  referenceTestImplementation project(path: ':ethereum:core', configuration: 'testSupportArtifacts')
  referenceTestImplementation project(path: ':ethereum:rlp')
  referenceTestImplementation project(path: ':ethereum:rlp', configuration: 'testSupportArtifacts')
  referenceTestImplementation project(path: ':ethereum:trie')
  referenceTestImplementation project(path: ':evm')
  referenceTestImplementation project(path: ':plugin-api')
  referenceTestImplementation project(path: ':testutil')
  referenceTestImplementation project(path: ':util')
  // the following will be resolved via custom ivy repository declared in root build.gradle
  referenceTestImplementation 'ethereum:execution-spec-tests:2.1.1:fixtures@tar.gz'
  referenceTestImplementation 'com.fasterxml.jackson.core:jackson-databind'
  referenceTestImplementation 'com.google.guava:guava'
  referenceTestImplementation 'io.tmio:tuweni-bytes'
  referenceTestImplementation 'io.tmio:tuweni-units'
  referenceTestImplementation 'org.assertj:assertj-core'
  referenceTestImplementation 'org.junit.jupiter:junit-jupiter-api'
  referenceTestImplementation 'org.junit.jupiter:junit-jupiter-params'

  referenceTestRuntimeOnly 'org.junit.jupiter:junit-jupiter'
}

tasks.register('referenceTests', Test) {
  useJUnitPlatform()
  doFirst {
    if (!file("src/reference-test/external-resources/README.md").exists()) {
      throw new GradleException("ethereum/referencetest/src/reference-test/external-resources/README.md missing: please clone submodules (git submodule update --init --recursive)")
    }
  }
  description = 'Runs ETH reference tests.'
  testClassesDirs = sourceSets.referenceTest.output.classesDirs
  classpath = sourceSets.referenceTest.runtimeClasspath
}

tasks.register('validateReferenceTestSubmodule') {
  description = "Checks that the reference tests submodule is not accidentally changed"
  doLast {
    def result = new ByteArrayOutputStream()
<<<<<<< HEAD
    def expectedHash = '+428f218d7d6f4a52544e12684afbfe6e2882ffbf'
=======
    def expectedHash = 'faf33b471465d3c6cdc3d04fbd690895f78d33f2'
>>>>>>> 2df72161
    def submodulePath = java.nio.file.Path.of("${rootProject.projectDir}", "ethereum/referencetests/src/reference-test/external-resources").toAbsolutePath()
    try {
      exec {
        commandLine 'git', 'submodule', 'status', submodulePath
        standardOutput = result
        errorOutput = result
      }
    } catch (Exception ignore) {
      // Ignore it.  We want to fail in a friendly fashion if they don't have git installed.
      // The CI servers have git and that is the only critical place for this failure
      expectedHash = ''
    }

    if (!result.toString().contains(expectedHash)) {
      throw new GradleException("""For the Ethereum Reference Tests the git commit did not match what was expected.
  
If this is a deliberate change where you are updating the reference tests 
then update "expectedHash" in `ethereum/referencetests/build.gradle` as the 
commit hash for this task.
Expected hash   :  ${expectedHash}
Full git output : ${result}

If this is accidental you can correct the reference test versions with the 
following commands:
    pushd ${submodulePath}
    git fetch
    git checkout ${expectedHash}
    cd ..
    git add ${submodulePath}
    popd""")
    }
  }
}
processResources.dependsOn('validateReferenceTestSubmodule')

def generateTestFiles(FileTree jsonPath, File templateFile, String pathstrip, String destination, String namePrefix, String ... excludedPath) {
  mkdir(destination)
  def referenceTestTemplate = templateFile.text

  // This is how many json files to include in each test file
  def fileSets = jsonPath.getFiles().collate(5)

  fileSets.eachWithIndex { fileSet, idx ->
    def paths = []
    fileSet.each { testJsonFile ->
      def parentFile = testJsonFile.getParentFile()
      def parentPathFile = parentFile.getPath().substring(parentFile.getPath().indexOf(pathstrip))
      if (!testJsonFile.getName().toString().startsWith(".") && !excludedPath.contains(parentPathFile)) {
        def pathFile = testJsonFile.getPath()
        paths << pathFile.substring(pathFile.indexOf(pathstrip))
      }
    }

    def testFile = file(destination + "/" + namePrefix + "_" + idx + ".java")


    def allPaths = '"' + paths.join('", "') + '"'

    def testFileContents = referenceTestTemplate
      .replaceAll("%%TESTS_FILE%%", allPaths)
      .replaceAll("%%TESTS_NAME%%", namePrefix + "_" + idx)
    testFile.newWriter().withWriter { w -> w << testFileContents }
  }
}<|MERGE_RESOLUTION|>--- conflicted
+++ resolved
@@ -207,11 +207,8 @@
   description = "Checks that the reference tests submodule is not accidentally changed"
   doLast {
     def result = new ByteArrayOutputStream()
-<<<<<<< HEAD
-    def expectedHash = '+428f218d7d6f4a52544e12684afbfe6e2882ffbf'
-=======
     def expectedHash = 'faf33b471465d3c6cdc3d04fbd690895f78d33f2'
->>>>>>> 2df72161
+
     def submodulePath = java.nio.file.Path.of("${rootProject.projectDir}", "ethereum/referencetests/src/reference-test/external-resources").toAbsolutePath()
     try {
       exec {
