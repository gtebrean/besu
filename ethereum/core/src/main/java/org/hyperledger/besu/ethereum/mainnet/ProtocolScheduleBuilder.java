--- conflicted
+++ resolved
@@ -123,11 +123,8 @@
             isRevertReasonEnabled,
             config.getEcip1017EraRounds(),
             evmConfiguration,
-<<<<<<< HEAD
-            privacyParameters.isPrivateNonceIncrementationEnabled());
-=======
+            privacyParameters.isPrivateNonceIncrementationEnabled(),
             miningParameters);
->>>>>>> 34acf8c8
 
     validateForkOrdering();
 
@@ -212,7 +209,10 @@
                   BuilderMapEntry.MilestoneType.BLOCK_NUMBER,
                   classicBlockNumber,
                   ClassicProtocolSpecs.classicRecoveryInitDefinition(
-                      config.getContractSizeLimit(), config.getEvmStackSize(), evmConfiguration),
+                      config.getContractSizeLimit(),
+                          config.getEvmStackSize(),
+                          evmConfiguration,
+                          privacyParameters.isPrivateNonceIncrementationEnabled()),
                   Function.identity());
               protocolSchedule.putBlockNumberMilestone(
                   classicBlockNumber + 1, originalProtocolSpec);
