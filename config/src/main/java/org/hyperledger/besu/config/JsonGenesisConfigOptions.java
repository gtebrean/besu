/*
 * Copyright ConsenSys AG.
 *
 * Licensed under the Apache License, Version 2.0 (the "License"); you may not use this file except in compliance with
 * the License. You may obtain a copy of the License at
 *
 * http://www.apache.org/licenses/LICENSE-2.0
 *
 * Unless required by applicable law or agreed to in writing, software distributed under the License is distributed on
 * an "AS IS" BASIS, WITHOUT WARRANTIES OR CONDITIONS OF ANY KIND, either express or implied. See the License for the
 * specific language governing permissions and limitations under the License.
 *
 * SPDX-License-Identifier: Apache-2.0
 */
package org.hyperledger.besu.config;

import static java.util.Collections.emptyMap;
import static java.util.Objects.isNull;

import org.hyperledger.besu.datatypes.Wei;

import java.math.BigInteger;
import java.util.Collections;
import java.util.List;
import java.util.Map;
import java.util.Optional;
import java.util.OptionalInt;
import java.util.OptionalLong;
import java.util.TreeMap;
import java.util.stream.Collectors;
import java.util.stream.Stream;

import com.fasterxml.jackson.core.JsonProcessingException;
import com.fasterxml.jackson.databind.node.ObjectNode;
import com.google.common.collect.ImmutableMap;
import org.apache.tuweni.units.bigints.UInt256;

public class JsonGenesisConfigOptions implements GenesisConfigOptions {

  private static final String ETHASH_CONFIG_KEY = "ethash";
  private static final String KECCAK256_CONFIG_KEY = "keccak256";
  private static final String IBFT_LEGACY_CONFIG_KEY = "ibft";
  private static final String IBFT2_CONFIG_KEY = "ibft2";
  private static final String QBFT_CONFIG_KEY = "qbft";
  private static final String CLIQUE_CONFIG_KEY = "clique";
  private static final String EC_CURVE_CONFIG_KEY = "eccurve";
  private static final String TRANSITIONS_CONFIG_KEY = "transitions";
  private static final String DISCOVERY_CONFIG_KEY = "discovery";

  private final ObjectNode configRoot;
  private final Map<String, String> configOverrides = new TreeMap<>(String.CASE_INSENSITIVE_ORDER);
  private final TransitionsConfigOptions transitions;

  public static JsonGenesisConfigOptions fromJsonObject(final ObjectNode configRoot) {
    return fromJsonObjectWithOverrides(configRoot, emptyMap());
  }

  static JsonGenesisConfigOptions fromJsonObjectWithOverrides(
      final ObjectNode configRoot, final Map<String, String> configOverrides) {
    final TransitionsConfigOptions transitionsConfigOptions;
    try {
      transitionsConfigOptions = loadTransitionsFrom(configRoot);
    } catch (final JsonProcessingException e) {
      throw new RuntimeException("Transitions section of genesis file failed to decode.", e);
    }
    return new JsonGenesisConfigOptions(configRoot, configOverrides, transitionsConfigOptions);
  }

  private static TransitionsConfigOptions loadTransitionsFrom(final ObjectNode parentNode)
      throws JsonProcessingException {

    final Optional<ObjectNode> transitionsNode =
        JsonUtil.getObjectNode(parentNode, TRANSITIONS_CONFIG_KEY);
    if (transitionsNode.isEmpty()) {
      return new TransitionsConfigOptions(JsonUtil.createEmptyObjectNode());
    }

    return new TransitionsConfigOptions(transitionsNode.get());
  }

  private JsonGenesisConfigOptions(
      final ObjectNode maybeConfig, final TransitionsConfigOptions transitionsConfig) {
    this(maybeConfig, Collections.emptyMap(), transitionsConfig);
  }

  JsonGenesisConfigOptions(
      final ObjectNode maybeConfig,
      final Map<String, String> configOverrides,
      final TransitionsConfigOptions transitionsConfig) {
    this.configRoot = isNull(maybeConfig) ? JsonUtil.createEmptyObjectNode() : maybeConfig;
    if (configOverrides != null) {
      this.configOverrides.putAll(configOverrides);
    }
    this.transitions = transitionsConfig;
  }

  @Override
  public String getConsensusEngine() {
    if (isEthHash()) {
      return ETHASH_CONFIG_KEY;
    } else if (isKeccak256()) {
      return KECCAK256_CONFIG_KEY;
    } else if (isIbft2()) {
      return IBFT2_CONFIG_KEY;
    } else if (isIbftLegacy()) {
      return IBFT_LEGACY_CONFIG_KEY;
    } else if (isQbft()) {
      return QBFT_CONFIG_KEY;
    } else if (isClique()) {
      return CLIQUE_CONFIG_KEY;
    } else {
      return "unknown";
    }
  }

  @Override
  public boolean isEthHash() {
    return configRoot.has(ETHASH_CONFIG_KEY);
  }

  @Override
  public boolean isKeccak256() {
    return configRoot.has(KECCAK256_CONFIG_KEY);
  }

  @Override
  public boolean isIbftLegacy() {
    return configRoot.has(IBFT_LEGACY_CONFIG_KEY);
  }

  @Override
  public boolean isClique() {
    return configRoot.has(CLIQUE_CONFIG_KEY);
  }

  @Override
  public boolean isIbft2() {
    return configRoot.has(IBFT2_CONFIG_KEY);
  }

  @Override
  public boolean isQbft() {
    return configRoot.has(QBFT_CONFIG_KEY);
  }

  @Override
  public IbftLegacyConfigOptions getIbftLegacyConfigOptions() {
    return JsonUtil.getObjectNode(configRoot, IBFT_LEGACY_CONFIG_KEY)
        .map(IbftLegacyConfigOptions::new)
        .orElse(IbftLegacyConfigOptions.DEFAULT);
  }

  @Override
  public BftConfigOptions getBftConfigOptions() {
    final String fieldKey = isIbft2() ? IBFT2_CONFIG_KEY : QBFT_CONFIG_KEY;
    return JsonUtil.getObjectNode(configRoot, fieldKey)
        .map(JsonBftConfigOptions::new)
        .orElse(JsonBftConfigOptions.DEFAULT);
  }

  @Override
  public QbftConfigOptions getQbftConfigOptions() {
    return JsonUtil.getObjectNode(configRoot, QBFT_CONFIG_KEY)
        .map(JsonQbftConfigOptions::new)
        .orElse(JsonQbftConfigOptions.DEFAULT);
  }

  @Override
  public DiscoveryOptions getDiscoveryOptions() {
    return JsonUtil.getObjectNode(configRoot, DISCOVERY_CONFIG_KEY)
        .map(DiscoveryOptions::new)
        .orElse(DiscoveryOptions.DEFAULT);
  }

  @Override
  public CliqueConfigOptions getCliqueConfigOptions() {
    return JsonUtil.getObjectNode(configRoot, CLIQUE_CONFIG_KEY)
        .map(CliqueConfigOptions::new)
        .orElse(CliqueConfigOptions.DEFAULT);
  }

  @Override
  public EthashConfigOptions getEthashConfigOptions() {
    return JsonUtil.getObjectNode(configRoot, ETHASH_CONFIG_KEY)
        .map(EthashConfigOptions::new)
        .orElse(EthashConfigOptions.DEFAULT);
  }

  @Override
  public Keccak256ConfigOptions getKeccak256ConfigOptions() {
    return JsonUtil.getObjectNode(configRoot, KECCAK256_CONFIG_KEY)
        .map(Keccak256ConfigOptions::new)
        .orElse(Keccak256ConfigOptions.DEFAULT);
  }

  @Override
  public TransitionsConfigOptions getTransitions() {
    return transitions;
  }

  @Override
  public OptionalLong getHomesteadBlockNumber() {
    return getOptionalLong("homesteadblock");
  }

  @Override
  public OptionalLong getDaoForkBlock() {
    final OptionalLong block = getOptionalLong("daoforkblock");
    if (block.isPresent() && block.getAsLong() <= 0) {
      return OptionalLong.empty();
    }
    return block;
  }

  @Override
  public OptionalLong getTangerineWhistleBlockNumber() {
    return getOptionalLong("eip150block");
  }

  @Override
  public OptionalLong getSpuriousDragonBlockNumber() {
    return getOptionalLong("eip158block");
  }

  @Override
  public OptionalLong getByzantiumBlockNumber() {
    return getOptionalLong("byzantiumblock");
  }

  @Override
  public OptionalLong getConstantinopleBlockNumber() {
    return getOptionalLong("constantinopleblock");
  }

  @Override
  public OptionalLong getPetersburgBlockNumber() {
    final OptionalLong petersburgBlock = getOptionalLong("petersburgblock");
    final OptionalLong constantinopleFixBlock = getOptionalLong("constantinoplefixblock");
    if (constantinopleFixBlock.isPresent()) {
      if (petersburgBlock.isPresent()) {
        throw new RuntimeException(
            "Genesis files cannot specify both petersburgBlock and constantinopleFixBlock.");
      }
      return constantinopleFixBlock;
    }
    return petersburgBlock;
  }

  @Override
  public OptionalLong getIstanbulBlockNumber() {
    return getOptionalLong("istanbulblock");
  }

  @Override
  public OptionalLong getMuirGlacierBlockNumber() {
    return getOptionalLong("muirglacierblock");
  }

  @Override
  public OptionalLong getBerlinBlockNumber() {
    return getOptionalLong("berlinblock");
  }

  @Override
  public OptionalLong getLondonBlockNumber() {
    return getOptionalLong("londonblock");
  }

  @Override
  public OptionalLong getArrowGlacierBlockNumber() {
    return getOptionalLong("arrowglacierblock");
  }

  @Override
<<<<<<< HEAD
  public Optional<Wei> getBaseFeePerGas() {
    return Optional.ofNullable(configOverrides.get("baseFeePerGas"))
        .map(Wei::fromHexString)
=======
  public OptionalLong getPreMergeForkBlockNumber() {
    return getOptionalLong("premergeforkblock");
  }

  @Override
  public Optional<Wei> getBaseFeePerGas() {
    return Optional.ofNullable(configOverrides.get("baseFeePerGas"))
        .map(Long::parseLong)
        .map(Wei::of)
>>>>>>> 83e783d7
        .map(Optional::of)
        .orElse(Optional.empty());
  }

  @Override
  public Optional<UInt256> getTerminalTotalDifficulty() {
    return getOptionalBigInteger("terminaltotaldifficulty").map(UInt256::valueOf);
  }

  @Override
  public OptionalLong getClassicForkBlock() {
    return getOptionalLong("classicforkblock");
  }

  @Override
  public OptionalLong getEcip1015BlockNumber() {
    return getOptionalLong("ecip1015block");
  }

  @Override
  public OptionalLong getDieHardBlockNumber() {
    return getOptionalLong("diehardblock");
  }

  @Override
  public OptionalLong getGothamBlockNumber() {
    return getOptionalLong("gothamblock");
  }

  @Override
  public OptionalLong getDefuseDifficultyBombBlockNumber() {
    return getOptionalLong("ecip1041block");
  }

  @Override
  public OptionalLong getAtlantisBlockNumber() {
    return getOptionalLong("atlantisblock");
  }

  @Override
  public OptionalLong getAghartaBlockNumber() {
    return getOptionalLong("aghartablock");
  }

  @Override
  public OptionalLong getPhoenixBlockNumber() {
    return getOptionalLong("phoenixblock");
  }

  @Override
  public OptionalLong getThanosBlockNumber() {
    return getOptionalLong("thanosblock");
  }

  @Override
  public OptionalLong getMagnetoBlockNumber() {
    return getOptionalLong("magnetoblock");
  }

  @Override
  public OptionalLong getEcip1049BlockNumber() {
    return getOptionalLong("ecip1049block");
  }

  @Override
  public Optional<BigInteger> getChainId() {
    return getOptionalBigInteger("chainid");
  }

  @Override
  public OptionalInt getContractSizeLimit() {
    return getOptionalInt("contractsizelimit");
  }

  @Override
  public OptionalInt getEvmStackSize() {
    return getOptionalInt("evmstacksize");
  }

  @Override
  public OptionalLong getEcip1017EraRounds() {
    return getOptionalLong("ecip1017erarounds");
  }

  @Override
  public boolean isQuorum() {
    return getOptionalBoolean("isquorum").orElse(false);
  }

  @Override
  public OptionalLong getQip714BlockNumber() {
    return getOptionalLong("qip714block");
  }

  @Override
  public PowAlgorithm getPowAlgorithm() {
    return isEthHash()
        ? PowAlgorithm.ETHASH
        : isKeccak256() ? PowAlgorithm.KECCAK256 : PowAlgorithm.UNSUPPORTED;
  }

  @Override
  public Optional<String> getEcCurve() {
    return JsonUtil.getString(configRoot, EC_CURVE_CONFIG_KEY);
  }

  @Override
  public Map<String, Object> asMap() {
    final ImmutableMap.Builder<String, Object> builder = ImmutableMap.builder();
    getChainId().ifPresent(chainId -> builder.put("chainId", chainId));

    // mainnet fork blocks
    getHomesteadBlockNumber().ifPresent(l -> builder.put("homesteadBlock", l));
    getDaoForkBlock()
        .ifPresent(
            l -> {
              builder.put("daoForkBlock", l);
            });
    getTangerineWhistleBlockNumber()
        .ifPresent(
            l -> {
              builder.put("eip150Block", l);
            });
    getSpuriousDragonBlockNumber()
        .ifPresent(
            l -> {
              builder.put("eip158Block", l);
            });
    getByzantiumBlockNumber().ifPresent(l -> builder.put("byzantiumBlock", l));
    getConstantinopleBlockNumber().ifPresent(l -> builder.put("constantinopleBlock", l));
    getPetersburgBlockNumber().ifPresent(l -> builder.put("petersburgBlock", l));
    getIstanbulBlockNumber().ifPresent(l -> builder.put("istanbulBlock", l));
    getMuirGlacierBlockNumber().ifPresent(l -> builder.put("muirGlacierBlock", l));
    getBerlinBlockNumber().ifPresent(l -> builder.put("berlinBlock", l));
    getLondonBlockNumber().ifPresent(l -> builder.put("londonBlock", l));
    getArrowGlacierBlockNumber().ifPresent(l -> builder.put("arrowGlacierBlock", l));
    getPreMergeForkBlockNumber().ifPresent(l -> builder.put("preMergeForkBlock", l));

    // classic fork blocks
    getClassicForkBlock().ifPresent(l -> builder.put("classicForkBlock", l));
    getEcip1015BlockNumber().ifPresent(l -> builder.put("ecip1015Block", l));
    getDieHardBlockNumber().ifPresent(l -> builder.put("dieHardBlock", l));
    getGothamBlockNumber().ifPresent(l -> builder.put("gothamBlock", l));
    getDefuseDifficultyBombBlockNumber().ifPresent(l -> builder.put("ecip1041Block", l));
    getAtlantisBlockNumber().ifPresent(l -> builder.put("atlantisBlock", l));
    getAghartaBlockNumber().ifPresent(l -> builder.put("aghartaBlock", l));
    getPhoenixBlockNumber().ifPresent(l -> builder.put("phoenixBlock", l));
    getThanosBlockNumber().ifPresent(l -> builder.put("thanosBlock", l));
    getMagnetoBlockNumber().ifPresent(l -> builder.put("magnetoBlock", l));
    getEcip1049BlockNumber().ifPresent(l -> builder.put("ecip1049Block", l));

    getContractSizeLimit().ifPresent(l -> builder.put("contractSizeLimit", l));
    getEvmStackSize().ifPresent(l -> builder.put("evmstacksize", l));
    getEcip1017EraRounds().ifPresent(l -> builder.put("ecip1017EraRounds", l));

    if (isClique()) {
      builder.put("clique", getCliqueConfigOptions().asMap());
    }
    if (isEthHash()) {
      builder.put("ethash", getEthashConfigOptions().asMap());
    }
    if (isKeccak256()) {
      builder.put("keccak256", getKeccak256ConfigOptions().asMap());
    }
    if (isIbftLegacy()) {
      builder.put("ibft", getIbftLegacyConfigOptions().asMap());
    }
    if (isIbft2()) {
      builder.put("ibft2", getBftConfigOptions().asMap());
    }
    if (isQbft()) {
      builder.put("qbft", getQbftConfigOptions().asMap());
    }

    if (isQuorum()) {
      builder.put("isQuorum", true);
      getQip714BlockNumber().ifPresent(blockNumber -> builder.put("qip714block", blockNumber));
    }

    return builder.build();
  }

  private OptionalLong getOptionalLong(final String key) {
    if (configOverrides.containsKey(key)) {
      final String value = configOverrides.get(key);
      return value == null || value.isEmpty()
          ? OptionalLong.empty()
          : OptionalLong.of(Long.valueOf(configOverrides.get(key), 10));
    } else {
      return JsonUtil.getLong(configRoot, key);
    }
  }

  private OptionalInt getOptionalInt(final String key) {
    if (configOverrides.containsKey(key)) {
      final String value = configOverrides.get(key);
      return value == null || value.isEmpty()
          ? OptionalInt.empty()
          : OptionalInt.of(Integer.valueOf(configOverrides.get(key), 10));
    } else {
      return JsonUtil.getInt(configRoot, key);
    }
  }

  private Optional<BigInteger> getOptionalBigInteger(final String key) {
    if (configOverrides.containsKey(key)) {
      final String value = configOverrides.get(key);
      return value == null || value.isEmpty()
          ? Optional.empty()
          : Optional.of(new BigInteger(value));
    } else {
      return JsonUtil.getValueAsString(configRoot, key).map(s -> new BigInteger(s, 10));
    }
  }

  private Optional<Boolean> getOptionalBoolean(final String key) {
    if (configOverrides.containsKey(key)) {
      final String value = configOverrides.get(key);
      return value == null || value.isEmpty()
          ? Optional.empty()
          : Optional.of(Boolean.valueOf(configOverrides.get(key)));
    } else {
      return JsonUtil.getBoolean(configRoot, key);
    }
  }

  @Override
  public List<Long> getForks() {
    Stream<OptionalLong> forkBlockNumbers =
        Stream.of(
            getHomesteadBlockNumber(),
            getDaoForkBlock(),
            getTangerineWhistleBlockNumber(),
            getSpuriousDragonBlockNumber(),
            getByzantiumBlockNumber(),
            getConstantinopleBlockNumber(),
            getPetersburgBlockNumber(),
            getIstanbulBlockNumber(),
            getMuirGlacierBlockNumber(),
            getBerlinBlockNumber(),
            getLondonBlockNumber(),
            getArrowGlacierBlockNumber(),
            getPreMergeForkBlockNumber(),
            getEcip1015BlockNumber(),
            getDieHardBlockNumber(),
            getGothamBlockNumber(),
            getDefuseDifficultyBombBlockNumber(),
            getAtlantisBlockNumber(),
            getAghartaBlockNumber(),
            getPhoenixBlockNumber(),
            getThanosBlockNumber(),
            getMagnetoBlockNumber(),
            getEcip1049BlockNumber());
    // when adding forks add an entry to ${REPO_ROOT}/config/src/test/resources/all_forks.json

    return forkBlockNumbers
        .filter(OptionalLong::isPresent)
        .map(OptionalLong::getAsLong)
        .distinct()
        .sorted()
        .collect(Collectors.toList());
  }
}<|MERGE_RESOLUTION|>--- conflicted
+++ resolved
@@ -272,21 +272,14 @@
   }
 
   @Override
-<<<<<<< HEAD
+  public OptionalLong getPreMergeForkBlockNumber() {
+    return getOptionalLong("premergeforkblock");
+  }
+
+  @Override
   public Optional<Wei> getBaseFeePerGas() {
     return Optional.ofNullable(configOverrides.get("baseFeePerGas"))
         .map(Wei::fromHexString)
-=======
-  public OptionalLong getPreMergeForkBlockNumber() {
-    return getOptionalLong("premergeforkblock");
-  }
-
-  @Override
-  public Optional<Wei> getBaseFeePerGas() {
-    return Optional.ofNullable(configOverrides.get("baseFeePerGas"))
-        .map(Long::parseLong)
-        .map(Wei::of)
->>>>>>> 83e783d7
         .map(Optional::of)
         .orElse(Optional.empty());
   }
