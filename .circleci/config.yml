---
version: 2.1
orbs:
  win: circleci/windows@5.0

executors:
  besu_executor_med: # 2cpu, 4G ram
    docker:
      - image: cimg/openjdk:17.0
    resource_class: medium
    working_directory: ~/project
    environment:
      architecture: "amd64"
      GRADLE_OPTS: -Dorg.gradle.daemon=false -Dorg.gradle.parallel=true -Dorg.gradle.workers.max=2

  besu_arm64_executor_med: # 2cpu, 8G ram
    machine: #https://circleci.com/developer/machine/image/ubuntu-2204
      image: ubuntu-2204:2022.10.2
    resource_class: arm.medium
    working_directory: ~/project
    environment:
      architecture: "arm64"
      GRADLE_OPTS: -Dorg.gradle.daemon=false -Dorg.gradle.parallel=true -Dorg.gradle.workers.max=2

  besu_executor_xl: # 8cpu, 16G ram
    docker:
      - image: cimg/openjdk:17.0
    resource_class: xlarge
    working_directory: ~/project
    environment:
      GRADLE_OPTS: -Dorg.gradle.daemon=false -Dorg.gradle.parallel=true -Dorg.gradle.workers.max=4

  xl_machine_executor:
    machine: #https://circleci.com/developer/machine/image/ubuntu-2204
      image: ubuntu-2204:2022.10.2
    resource_class: xlarge

  trivy_executor:
    docker:
      - image: docker:stable-git
    resource_class: small
    working_directory: ~/project

commands:
  prepare:
    description: "Prepare"
    steps:
      - checkout
      - run:
          name: Install Packages - LibSodium, nssdb
          command: |
            sudo apt-get update
            sudo apt-get install -y libsodium23 libsodium-dev libjemalloc-dev apt-transport-https haveged libnss3-tools
            sudo service haveged restart
            java --version
      - restore_gradle_cache
  restore_gradle_cache:
    description: "Restore Gradle cache"
    steps:
      - restore_cache:
          name: Restore cached gradle dependencies
          keys:
            - deps-{{ checksum "gradle/versions.gradle" }}-{{ .Branch }}-{{ .Revision }}
            - deps-{{ checksum "gradle/versions.gradle" }}
            - deps-

  capture_test_results:
    description: "Capture test results"
    steps:
      - run:
          name: Jacoco
          command: |
            ./gradlew --no-daemon jacocoTestReport
      - run:
          name: Gather test results
          when: always
          command: |
            FILES=`find . -name test-results`
            for FILE in $FILES
            do
              MODULE=`echo "$FILE" | sed -e 's@./\(.*\)/build/test-results@\1@'`
              TARGET="build/test-results/$MODULE"
              mkdir -p "$TARGET"
              cp -rf ${FILE}/*/* "$TARGET"
            done
      - store_test_results:
          path: build/test-results
      - store_artifacts:
          path: besu/build/reports/jacoco

  capture_test_logs:
    description: "Capture test logs"
    steps:
      - store_artifacts:
          path: acceptance-tests/tests/build/acceptanceTestLogs
          destination: acceptance-tests-logs
      - store_artifacts:
          path: acceptance-tests/tests/build/jvmErrorLogs

jobs:
  assemble:
    executor: besu_executor_xl
    steps:
      - prepare
      - run:
          name: Assemble
          command: |
            ./gradlew --no-daemon clean compileJava compileTestJava assemble
      - save_cache:
          name: Caching gradle dependencies
          key: deps-{{ checksum "gradle/versions.gradle" }}-{{ .Branch }}-{{ .Revision }}
          paths:
            - .gradle
            - ~/.gradle
      - persist_to_workspace:
          root: ~/project
          paths:
            - ./
      - store_artifacts:
          name: Distribution artifacts
          path: build/distributions
          destination: distributions
          when: always

  testWindows:
    executor: win/default
    steps:
      - attach_workspace:
          at: ~/project
      - run:
          name: Unzip Windows build
          no_output_timeout: 20m
          command: |
            cd build/distributions
            unzip besu-*.zip -d besu-tmp
            cd besu-tmp
            mv besu-* ../besu
      - run:
          name: Test Besu Windows executable
          no_output_timeout: 10m
          command: |
            build\distributions\besu\bin\besu.bat --help
            build\distributions\besu\bin\besu.bat --version

  dockerScan:
    executor: trivy_executor
    steps:
      - checkout
      - restore_gradle_cache
      - setup_remote_docker:
          docker_layer_caching: true
      - run:
          name: Install trivy
          command: |
            apk add --update-cache --upgrade curl bash
            curl -sfL https://raw.githubusercontent.com/aquasecurity/trivy/main/contrib/install.sh | sh -s -- -b /usr/local/bin
      - run:
          name: Scan with trivy
          shell: /bin/sh
          command: |
            for FILE in $(ls docker)
            do
              if [[ $FILE == "test.sh" || $FILE == "tests" ]]; then
                continue
              fi
              docker pull -q "hyperledger/besu:develop-$FILE"
              trivy -q image --exit-code 1 --no-progress --severity HIGH,CRITICAL "hyperledger/besu:develop-$FILE"
            done

  unitTests:
    executor: besu_executor_xl
    steps:
      - prepare
      - attach_workspace:
          at: ~/project
      - run:
          name: Build
          no_output_timeout: 20m
          command: |
            ./gradlew --no-daemon build
      - capture_test_results

  integrationTests:
    executor: xl_machine_executor # needs the machine executor since privacy test uses container tests (docker)
    steps:
      - prepare
      - attach_workspace:
          at: ~/project
      - run:
          name: IntegrationTests
          command: |
            ./gradlew --no-daemon integrationTest
      - run:
          name: CompileJmh
          command: |
            ./gradlew --no-daemon compileJmh
      - capture_test_results

  referenceTests:
    executor: besu_executor_xl
    steps:
      - prepare
      - attach_workspace:
          at: ~/project
      - run:
          name: ReferenceTests
          no_output_timeout: 30m
          command: |
            git submodule update --init --recursive
            ./gradlew --no-daemon referenceTest
      - capture_test_results

  acceptanceTests:
    parallelism: 4
    executor: xl_machine_executor # needs the machine executor since privacy test uses container tests (docker)
    steps:
      - prepare
      - attach_workspace:
          at: ~/project
      - run:
          name: AcceptanceTests (Mainnet)
          no_output_timeout: 20m
          command: |
            CLASSNAMES=$(circleci tests glob "acceptance-tests/tests/src/test/java/**/*.java" \
              | sed 's@.*/src/test/java/@@' \
              | sed 's@/@.@g' \
              | sed 's/.\{5\}$//' \
              | circleci tests split --split-by=timings --timings-type=classname)
            # Format the arguments to "./gradlew test"
            GRADLE_ARGS=$(echo $CLASSNAMES | awk '{for (i=1; i<=NF; i++) print "--tests",$i}')
            ./gradlew --no-daemon acceptanceTestMainnet $GRADLE_ARGS
      - capture_test_results
      - capture_test_logs

  acceptanceTestsCliqueBft:
    executor: besu_executor_med
    steps:
      - prepare
      - attach_workspace:
          at: ~/project
      - run:
          name: AcceptanceTests (Non-Mainnet)
          no_output_timeout: 20m
          command: |
            ./gradlew --no-daemon --max-workers=1 acceptanceTestCliqueBft
      - capture_test_results
      - capture_test_logs

  acceptanceTestsPrivacy:
    parallelism: 4
    executor: xl_machine_executor # needs the machine executor since it uses container tests (docker)
    steps:
      - prepare
      - attach_workspace:
          at: ~/project
      - run:
          name: AcceptanceTests (Non-Mainnet)
          no_output_timeout: 20m
          command: |
            CLASSNAMES=$(circleci tests glob "acceptance-tests/tests/src/test/java/**/*.java" \
              | sed 's@.*/src/test/java/@@' \
              | sed 's@/@.@g' \
              | sed 's/.\{5\}$//' \
              | circleci tests split --split-by=timings --timings-type=classname)
            # Format the arguments to "./gradlew test"
            GRADLE_ARGS=$(echo $CLASSNAMES | awk '{for (i=1; i<=NF; i++) print "--tests",$i}')
            ./gradlew --no-daemon acceptanceTestPrivacy $GRADLE_ARGS
      - capture_test_results
      - capture_test_logs

  acceptanceTestsPermissioning:
    executor: besu_executor_med
    steps:
      - prepare
      - attach_workspace:
          at: ~/project
      - run:
          name: AcceptanceTests (Non-Mainnet)
          no_output_timeout: 20m
          command: |
            ./gradlew --no-daemon --max-workers=1 acceptanceTestPermissioning
      - capture_test_results
      - capture_test_logs

  buildDocker:
    executor: besu_executor_med
    steps:
      - prepare
      - attach_workspace:
          at: ~/project
      - setup_remote_docker
      - run:
          name: hadoLint_openjdk_17
          command: |
            docker run --rm -i hadolint/hadolint < docker/openjdk-17/Dockerfile
      - run:
          name: hadoLint_openjdk_17_debug
          command: |
            docker run --rm -i hadolint/hadolint < docker/openjdk-17-debug/Dockerfile
      - run:
          name: hadoLint_openjdk_latest
          command: |
            docker run --rm -i hadolint/hadolint < docker/openjdk-latest/Dockerfile
      - run:
          name: hadoLint_graalvm
          command: |
            docker run --rm -i hadolint/hadolint < docker/graalvm/Dockerfile
      - run:
          name: build image
          command: |
            ./gradlew --no-daemon distDocker
      - run:
          name: test image
          command: |
            mkdir -p docker/reports
            curl -L https://github.com/aelsabbahy/goss/releases/download/v0.3.9/goss-linux-amd64 -o ./docker/tests/goss-linux-amd64
            ./gradlew --no-daemon testDocker

  buildArm64Docker:
    executor: besu_arm64_executor_med
    steps:
      - prepare
      - attach_workspace:
          at: ~/project
      - run:
          name: hadoLint_openjdk_17
          command: |
            docker run --rm -i hadolint/hadolint < docker/openjdk-17/Dockerfile
      - run:
          name: hadoLint_openjdk_latest
          command: |
            docker run --rm -i hadolint/hadolint < docker/openjdk-latest/Dockerfile
      - run:
          name: hadoLint_graalvm
          command: |
            docker run --rm -i hadolint/hadolint < docker/graalvm/Dockerfile
      - run:
          name: Java_17
          command: |
            sudo apt install -q --assume-yes openjdk-17-jre-headless openjdk-17-jdk-headless
            sudo update-java-alternatives -a
      - run:
          name: build image
          command: |
            ./gradlew --no-daemon distDocker
      - run:
          name: test image
          command: |
            mkdir -p docker/reports
            curl -L https://github.com/aelsabbahy/goss/releases/download/v0.3.9/goss-linux-arm -o ./docker/tests/goss-linux-arm64
            ./gradlew --no-daemon testDocker

  publish:
    executor: besu_executor_med
    steps:
      - prepare
      - attach_workspace:
          at: ~/project
      - run:
          name: Publish
          command: |
            ./gradlew --no-daemon artifactoryPublish

  publishDocker:
    executor: besu_executor_med
    steps:
      - prepare
      - attach_workspace:
          at: ~/project
      - setup_remote_docker
      - run:
          name: Publish Docker
          command: |
            docker login --username "${DOCKER_USER_RW}" --password "${DOCKER_PASSWORD_RW}"
            ./gradlew --no-daemon "-Pbranch=${CIRCLE_BRANCH}" dockerUpload

  publishArm64Docker:
    executor: besu_arm64_executor_med
    steps:
      - prepare
      - attach_workspace:
          at: ~/project
      - run:
          name: Java_17
          command: |
            sudo apt install -q --assume-yes openjdk-17-jre-headless openjdk-17-jdk-headless
            sudo update-java-alternatives -a
      - run:
          name: Publish Docker
          command: |
            docker login --username "${DOCKER_USER_RW}" --password "${DOCKER_PASSWORD_RW}"
            ./gradlew --no-daemon "-Pbranch=${CIRCLE_BRANCH}" dockerUpload
  manifestDocker:
    executor: besu_executor_med
    steps:
      - prepare
      - setup_remote_docker
      - run:
          name: Create and publish docker manifest
          command: |
            docker login --username "${DOCKER_USER_RW}" --password "${DOCKER_PASSWORD_RW}"
            ./gradlew --no-daemon "-Pbranch=${CIRCLE_BRANCH}" --parallel manifestDocker

workflows:
  version: 2
  default:
    jobs:
      - assemble
      - unitTests:
           requires:
            - assemble
      - testWindows:
          requires:
            - assemble
      - referenceTests:
          requires:
            - assemble
      - integrationTests:
          requires:
            - assemble
      - acceptanceTests:
          requires:
            - assemble
      - acceptanceTestsCliqueBft:
          requires:
            - assemble
            - acceptanceTests
      - acceptanceTestsPermissioning:
          requires:
            - assemble
<<<<<<< HEAD
            - acceptanceTestsCliqueBft
      - acceptanceTestsPrivacy:
          requires:
            - assemble
=======
>>>>>>> b65c6338
      - buildDocker:
          requires:
            - assemble
      - buildArm64Docker:
          requires:
            - buildDocker
            - assemble
      - publish:
          filters:
            branches:
              only:
                - main
                - /^release-.*/
          requires:
            - assemble
            - integrationTests
            - unitTests
            - acceptanceTests
            - referenceTests
            - buildDocker
      - publishDocker:
          filters:
            branches:
              only:
                - main
                - /^release-.*/
          requires:
            - assemble
            - integrationTests
            - unitTests
            - acceptanceTests
            - referenceTests
            - buildDocker
          context:
            - besu-dockerhub-rw
      - publishArm64Docker:
          filters:
            branches:
              only:
                - main
                - /^release-.*/
          requires:
            - integrationTests
            - unitTests
            - acceptanceTests
            - referenceTests
            - buildArm64Docker
          context:
            - besu-dockerhub-rw
      - manifestDocker:
          filters:
            branches:
              only:
                - main
                - /^release-.*/
          requires:
            - publishDocker
            - publishArm64Docker
          context:
            - besu-dockerhub-rw

  nightly:
    triggers:
      - schedule:
          cron: "0 19 * * *"
          filters:
            branches:
              only:
                - main
    jobs:
      - assemble
      - dockerScan
      - acceptanceTestsPrivacy:
          requires:
            - assemble<|MERGE_RESOLUTION|>--- conflicted
+++ resolved
@@ -428,13 +428,10 @@
       - acceptanceTestsPermissioning:
           requires:
             - assemble
-<<<<<<< HEAD
             - acceptanceTestsCliqueBft
       - acceptanceTestsPrivacy:
           requires:
             - assemble
-=======
->>>>>>> b65c6338
       - buildDocker:
           requires:
             - assemble
