--- conflicted
+++ resolved
@@ -23,11 +23,8 @@
 - Default bonsai to use full-flat db and code-storage-by-code-hash [#6984](https://github.com/hyperledger/besu/pull/6894)
 - New RPC methods miner_setExtraData and miner_getExtraData [#7078](https://github.com/hyperledger/besu/pull/7078)
 - Disconnect peers that have multiple discovery ports since they give us bad neighbours [#7089](https://github.com/hyperledger/besu/pull/7089)
-<<<<<<< HEAD
 - Optimize privacy acceptance tests by eliminating docker and executing them as a processes (thanks @gtebrean) [#5968](https://github.com/hyperledger/besu/pull/5968)
-=======
 - Port Tuweni dns-discovery into Besu. [#7129](https://github.com/hyperledger/besu/pull/7129)
->>>>>>> e4902af0
 
 ### Known Issues
 - [Frequency: occasional < 10%] Chain download halt. Only affects new syncs (new nodes syncing from scratch). Symptom: Block import halts, despite having a full set of peers and world state downloading finishing. Generally restarting besu will resolve the issue. We are tracking this in [#6884](https://github.com/hyperledger/besu/pull/6884)
